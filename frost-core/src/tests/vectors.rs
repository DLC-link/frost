--- conflicted
+++ resolved
@@ -1,12 +1,5 @@
 //! Helper function for testing with test vectors.
-<<<<<<< HEAD
-use std::collections::HashMap;
-=======
-use std::{
-    collections::{BTreeMap, HashMap},
-    str::FromStr,
-};
->>>>>>> b2c605aa
+use std::collections::{BTreeMap, HashMap};
 
 use debugless_unwrap::DebuglessUnwrap;
 use hex::{self, FromHex};
@@ -142,16 +135,7 @@
         )
         .debugless_unwrap();
 
-<<<<<<< HEAD
-        let signature_share = SignatureShare::<C>::new(
-            i.try_into().unwrap(),
-            SignatureResponse {
-                z_share: <<C::Group as Group>::Field>::deserialize(&sig_share).unwrap(),
-            },
-        );
-=======
         let signature_share = SignatureShare::<C>::deserialize(sig_share).unwrap();
->>>>>>> b2c605aa
 
         signature_shares.insert(i.try_into().unwrap(), signature_share);
     }
